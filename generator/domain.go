// Copyright 2017 Google Inc. All Rights Reserved.
//
// Licensed under the Apache License, Version 2.0 (the "License");
// you may not use this file except in compliance with the License.
// You may obtain a copy of the License at
//
//    http://www.apache.org/licenses/LICENSE-2.0
//
// Unless required by applicable law or agreed to in writing, software
// distributed under the License is distributed on an "AS IS" BASIS,
// WITHOUT WARRANTIES OR CONDITIONS OF ANY KIND, either express or implied.
// See the License for the specific language governing permissions and
// limitations under the License.

package main

import (
	"errors"
	"fmt"
	"log"
	"sort"
	"strings"

	"github.com/googleapis/gnostic/jsonschema"
)

// models a collection of types that is defined by a schema
type Domain struct {
	TypeModels         map[string]*TypeModel   // models of the types in the domain
	Prefix             string                  // type prefix to use
	Schema             *jsonschema.Schema      // top-level schema
	PatternNames       map[string]string       // a configured mapping from patterns to property names
	ObjectTypeRequests map[string]*TypeRequest // anonymous types implied by type instantiation
	MapTypeRequests    map[string]string       // "NamedObject" types that will be used to implement ordered maps
}

func NewDomain(schema *jsonschema.Schema) *Domain {
	cc := &Domain{}
	cc.TypeModels = make(map[string]*TypeModel, 0)
	cc.PatternNames = make(map[string]string, 0)
	cc.ObjectTypeRequests = make(map[string]*TypeRequest, 0)
	cc.MapTypeRequests = make(map[string]string, 0)
	cc.Schema = schema
	return cc
}

// Returns a capitalized name to use for a generated type
func (domain *Domain) TypeNameForStub(stub string) string {
	return domain.Prefix + strings.ToUpper(stub[0:1]) + stub[1:len(stub)]
}

// Returns a capitalized name to use for a generated type based on a JSON reference
func (domain *Domain) typeNameForReference(reference string) string {
	parts := strings.Split(reference, "/")
	first := parts[0]
	last := parts[len(parts)-1]
	if first == "#" {
		return domain.TypeNameForStub(last)
	} else {
		return "Schema"
	}
}

// Returns a property name to use for a JSON reference
func (domain *Domain) propertyNameForReference(reference string) *string {
	parts := strings.Split(reference, "/")
	first := parts[0]
	last := parts[len(parts)-1]
	if first == "#" {
		return &last
	} else {
		return nil
	}
	return nil
}

// Determines the item type for arrays defined by a schema
func (domain *Domain) arrayItemTypeForSchema(propertyName string, schema *jsonschema.Schema) string {
	// default
	itemTypeName := "Any"

	if schema.Items != nil {

		if schema.Items.SchemaArray != nil {

			if len(*(schema.Items.SchemaArray)) > 0 {
				ref := (*schema.Items.SchemaArray)[0].Ref
				if ref != nil {
					itemTypeName = domain.typeNameForReference(*ref)
				} else {
					types := (*schema.Items.SchemaArray)[0].Type
					if types == nil {
						// do nothing
					} else if (types.StringArray != nil) && len(*(types.StringArray)) == 1 {
						itemTypeName = (*types.StringArray)[0]
					} else if (types.StringArray != nil) && len(*(types.StringArray)) > 1 {
						itemTypeName = fmt.Sprintf("%+v", types.StringArray)
					} else if types.String != nil {
						itemTypeName = *(types.String)
					} else {
						itemTypeName = "UNKNOWN"
					}
				}
			}

		} else if schema.Items.Schema != nil {
			types := schema.Items.Schema.Type

			if schema.Items.Schema.Ref != nil {
				itemTypeName = domain.typeNameForReference(*schema.Items.Schema.Ref)
			} else if schema.Items.Schema.OneOf != nil {
				// this type is implied by the "oneOf"
				itemTypeName = domain.TypeNameForStub(propertyName + "Item")
				domain.ObjectTypeRequests[itemTypeName] =
					NewTypeRequest(itemTypeName, propertyName, schema.Items.Schema)
			} else if types == nil {
				// do nothing
			} else if (types.StringArray != nil) && len(*(types.StringArray)) == 1 {
				itemTypeName = (*types.StringArray)[0]
			} else if (types.StringArray != nil) && len(*(types.StringArray)) > 1 {
				itemTypeName = fmt.Sprintf("%+v", types.StringArray)
			} else if types.String != nil {
				itemTypeName = *(types.String)
			} else {
				itemTypeName = "UNKNOWN"
			}
		}

	}
	return itemTypeName
}

func (domain *Domain) buildTypeProperties(typeModel *TypeModel, schema *jsonschema.Schema) {
	if schema.Properties != nil {
		for _, pair := range *(schema.Properties) {
			propertyName := pair.Name
			propertySchema := pair.Value
			if propertySchema.Ref != nil {
				// the property schema is a reference, so we will add a property with the type of the referenced schema
				propertyTypeName := domain.typeNameForReference(*(propertySchema.Ref))
				typeProperty := NewTypeProperty()
				typeProperty.Name = propertyName
				typeProperty.Type = propertyTypeName
				typeModel.addProperty(typeProperty)
			} else if propertySchema.Type != nil {
				// the property schema specifies a type, so add a property with the specified type
				if propertySchema.TypeIs("string") {
					typeProperty := NewTypePropertyWithNameAndType(propertyName, "string")
					if propertySchema.Description != nil {
						typeProperty.Description = *propertySchema.Description
					}
					typeModel.addProperty(typeProperty)
				} else if propertySchema.TypeIs("boolean") {
					typeProperty := NewTypePropertyWithNameAndType(propertyName, "bool")
					if propertySchema.Description != nil {
						typeProperty.Description = *propertySchema.Description
					}
					typeModel.addProperty(typeProperty)
				} else if propertySchema.TypeIs("number") {
					typeProperty := NewTypePropertyWithNameAndType(propertyName, "float")
					if propertySchema.Description != nil {
						typeProperty.Description = *propertySchema.Description
					}
					typeModel.addProperty(typeProperty)
				} else if propertySchema.TypeIs("integer") {
					typeProperty := NewTypePropertyWithNameAndType(propertyName, "int")
					if propertySchema.Description != nil {
						typeProperty.Description = *propertySchema.Description
					}
					typeModel.addProperty(typeProperty)
				} else if propertySchema.TypeIs("object") {
					// the property has an "anonymous" object schema, so define a new type for it and request its creation
					anonymousObjectTypeName := domain.TypeNameForStub(propertyName)
					domain.ObjectTypeRequests[anonymousObjectTypeName] =
						NewTypeRequest(anonymousObjectTypeName, propertyName, propertySchema)
					// add a property with the type of the requested type
					typeProperty := NewTypePropertyWithNameAndType(propertyName, anonymousObjectTypeName)
					if propertySchema.Description != nil {
						typeProperty.Description = *propertySchema.Description
					}
					typeModel.addProperty(typeProperty)
				} else if propertySchema.TypeIs("array") {
					// the property has an array type, so define it as a a repeated property of the specified type
					propertyTypeName := domain.arrayItemTypeForSchema(propertyName, propertySchema)
					typeProperty := NewTypePropertyWithNameAndType(propertyName, propertyTypeName)
					typeProperty.Repeated = true
					if propertySchema.Description != nil {
						typeProperty.Description = *propertySchema.Description
					}
					typeModel.addProperty(typeProperty)
				} else {
					log.Printf("ignoring %+v, which has an unsupported property type '%s'", propertyName, propertySchema.Type.Description())
				}
			} else if propertySchema.IsEmpty() {
				// an empty schema can contain anything, so add an accessor for a generic object
				typeName := "Any"
				typeProperty := NewTypePropertyWithNameAndType(propertyName, typeName)
				typeModel.addProperty(typeProperty)
			} else if propertySchema.OneOf != nil {
				anonymousObjectTypeName := domain.TypeNameForStub(propertyName + "Item")
				domain.ObjectTypeRequests[anonymousObjectTypeName] =
					NewTypeRequest(anonymousObjectTypeName, propertyName, propertySchema)
				typeProperty := NewTypePropertyWithNameAndType(propertyName, anonymousObjectTypeName)
				typeModel.addProperty(typeProperty)
			} else if propertySchema.AnyOf != nil {
				anonymousObjectTypeName := domain.TypeNameForStub(propertyName + "Item")
				domain.ObjectTypeRequests[anonymousObjectTypeName] =
					NewTypeRequest(anonymousObjectTypeName, propertyName, propertySchema)
				typeProperty := NewTypePropertyWithNameAndType(propertyName, anonymousObjectTypeName)
				typeModel.addProperty(typeProperty)
			} else {
				log.Printf("ignoring %s.%s, which has an unrecognized schema:\n%+v", typeModel.Name, propertyName, propertySchema.String())
			}
		}
	}
}

func (domain *Domain) buildTypeRequirements(typeModel *TypeModel, schema *jsonschema.Schema) {
	if schema.Required != nil {
		typeModel.Required = (*schema.Required)
	}
}

func (domain *Domain) buildPatternPropertyAccessors(typeModel *TypeModel, schema *jsonschema.Schema) {
	if schema.PatternProperties != nil {
		typeModel.OpenPatterns = make([]string, 0)
		for _, pair := range *(schema.PatternProperties) {
			propertyPattern := pair.Name
			propertySchema := pair.Value
			typeModel.OpenPatterns = append(typeModel.OpenPatterns, propertyPattern)
			typeName := "Any"
			propertyName := domain.PatternNames[propertyPattern]
			if propertySchema.Ref != nil {
				typeName = domain.typeNameForReference(*propertySchema.Ref)
			}
			propertyTypeName := fmt.Sprintf("Named%s", typeName)
			property := NewTypePropertyWithNameTypeAndPattern(propertyName, propertyTypeName, propertyPattern)
			property.Implicit = true
			property.MapType = typeName
			property.Repeated = true
			domain.MapTypeRequests[property.MapType] = property.MapType
			typeModel.addProperty(property)
		}
	}
}

func (domain *Domain) buildAdditionalPropertyAccessors(typeModel *TypeModel, schema *jsonschema.Schema) {
	if schema.AdditionalProperties != nil {
		if schema.AdditionalProperties.Boolean != nil {
			if *schema.AdditionalProperties.Boolean == true {
				typeModel.Open = true
				propertyName := "additionalProperties"
				typeName := "NamedAny"
				property := NewTypePropertyWithNameAndType(propertyName, typeName)
				property.Implicit = true
				property.MapType = "Any"
				property.Repeated = true
				domain.MapTypeRequests[property.MapType] = property.MapType
				typeModel.addProperty(property)
				return
			}
		} else if schema.AdditionalProperties.Schema != nil {
			typeModel.Open = true
			schema := schema.AdditionalProperties.Schema
			if schema.Ref != nil {
				propertyName := "additionalProperties"
				mapType := domain.typeNameForReference(*schema.Ref)
				typeName := fmt.Sprintf("Named%s", mapType)
				property := NewTypePropertyWithNameAndType(propertyName, typeName)
				property.Implicit = true
				property.MapType = mapType
				property.Repeated = true
				domain.MapTypeRequests[property.MapType] = property.MapType
				typeModel.addProperty(property)
				return
			} else if schema.Type != nil {
				typeName := *schema.Type.String
				if typeName == "string" {
					propertyName := "additionalProperties"
					typeName := "NamedString"
					property := NewTypePropertyWithNameAndType(propertyName, typeName)
					property.Implicit = true
					property.MapType = "string"
					property.Repeated = true
					domain.MapTypeRequests[property.MapType] = property.MapType
					typeModel.addProperty(property)
					return
				} else if typeName == "array" {
					if schema.Items != nil {
						itemType := *schema.Items.Schema.Type.String
						if itemType == "string" {
							propertyName := "additionalProperties"
							typeName := "NamedStringArray"
							property := NewTypePropertyWithNameAndType(propertyName, typeName)
							property.Implicit = true
							property.MapType = "StringArray"
							property.Repeated = true
							domain.MapTypeRequests[property.MapType] = property.MapType
							typeModel.addProperty(property)
							return
						}
					}
				}
			} else if schema.OneOf != nil {
				propertyTypeName := domain.TypeNameForStub(typeModel.Name + "Item")
				propertyName := "additionalProperties"
				typeName := fmt.Sprintf("Named%s", propertyTypeName)
				property := NewTypePropertyWithNameAndType(propertyName, typeName)
				property.Implicit = true
				property.MapType = propertyTypeName
				property.Repeated = true
				domain.MapTypeRequests[property.MapType] = property.MapType
				typeModel.addProperty(property)

				domain.ObjectTypeRequests[propertyTypeName] =
					NewTypeRequest(propertyTypeName, propertyName, schema)
			}
		}
	}
}

func (domain *Domain) buildOneOfAccessors(typeModel *TypeModel, schema *jsonschema.Schema) {
	oneOfs := schema.OneOf
	if oneOfs == nil {
		return
	}
	typeModel.Open = true
	typeModel.OneOfWrapper = true
	for _, oneOf := range *oneOfs {
		if oneOf.Ref != nil {
			ref := *oneOf.Ref
			typeName := domain.typeNameForReference(ref)
			propertyName := domain.propertyNameForReference(ref)

			if propertyName != nil {
				typeProperty := NewTypePropertyWithNameAndType(*propertyName, typeName)
				typeModel.addProperty(typeProperty)
			}
		} else if oneOf.Type != nil && oneOf.Type.String != nil && *oneOf.Type.String == "boolean" {
			typeProperty := NewTypePropertyWithNameAndType("boolean", "bool")
			typeModel.addProperty(typeProperty)
		} else {
			log.Printf("Unsupported oneOf:\n%+v", oneOf.String())
		}

	}
}

func schemaIsContainedInArray(s1 *jsonschema.Schema, s2 *jsonschema.Schema) bool {
	if s2.TypeIs("array") {
		if s2.Items.Schema != nil {
			if s1.IsEqual(s2.Items.Schema) {
				return true
			} else {
				return false
			}
		} else {
			return false
		}
	} else {
		return false
	}
}

func (domain *Domain) addAnonymousAccessorForSchema(
	typeModel *TypeModel,
	schema *jsonschema.Schema,
	repeated bool) {
	ref := schema.Ref
	if ref != nil {
		typeName := domain.typeNameForReference(*ref)
		propertyName := domain.propertyNameForReference(*ref)
		if propertyName != nil {
			property := NewTypePropertyWithNameAndType(*propertyName, typeName)
			property.Repeated = true
			typeModel.addProperty(property)
			typeModel.IsItemArray = true
		}
	} else {
		typeName := "string"
		propertyName := "value"
		property := NewTypePropertyWithNameAndType(propertyName, typeName)
		property.Repeated = true
		typeModel.addProperty(property)
		typeModel.IsStringArray = true
	}
}

func (domain *Domain) buildAnyOfAccessors(typeModel *TypeModel, schema *jsonschema.Schema) {
	anyOfs := schema.AnyOf
	if anyOfs == nil {
		return
	}
	if len(*anyOfs) == 2 {
		if schemaIsContainedInArray((*anyOfs)[0], (*anyOfs)[1]) {
			//log.Printf("ARRAY OF %+v", (*anyOfs)[0].String())
			schema := (*anyOfs)[0]
			domain.addAnonymousAccessorForSchema(typeModel, schema, true)
		} else if schemaIsContainedInArray((*anyOfs)[1], (*anyOfs)[0]) {
			//log.Printf("ARRAY OF %+v", (*anyOfs)[1].String())
			schema := (*anyOfs)[1]
			domain.addAnonymousAccessorForSchema(typeModel, schema, true)
		} else {
			for _, anyOf := range *anyOfs {
				ref := anyOf.Ref
				if ref != nil {
					typeName := domain.typeNameForReference(*ref)
					propertyName := domain.propertyNameForReference(*ref)
					if propertyName != nil {
						property := NewTypePropertyWithNameAndType(*propertyName, typeName)
						typeModel.addProperty(property)
					}
				} else {
					typeName := "bool"
					propertyName := "boolean"
					property := NewTypePropertyWithNameAndType(propertyName, typeName)
					typeModel.addProperty(property)
				}
			}
		}
	} else {
		log.Printf("Unhandled anyOfs:\n%s", schema.String())
	}
}

func (domain *Domain) buildDefaultAccessors(typeModel *TypeModel, schema *jsonschema.Schema) {
	typeModel.Open = true
	propertyName := "additionalProperties"
	typeName := "NamedAny"
	property := NewTypePropertyWithNameAndType(propertyName, typeName)
	property.MapType = "Any"
	property.Repeated = true
	domain.MapTypeRequests[property.MapType] = property.MapType
	typeModel.addProperty(property)
}

func (domain *Domain) BuildTypeForDefinition(
	typeName string,
	propertyName string,
	schema *jsonschema.Schema) *TypeModel {
	if (schema.Type == nil) || (*schema.Type.String == "object") {
		return domain.buildTypeForDefinitionObject(typeName, propertyName, schema)
	} else {
		return nil
	}
}

func (domain *Domain) buildTypeForDefinitionObject(
	typeName string,
	propertyName string,
	schema *jsonschema.Schema) *TypeModel {
	typeModel := NewTypeModel()
	typeModel.Name = typeName
	if schema.IsEmpty() {
		domain.buildDefaultAccessors(typeModel, schema)
	} else {
		if schema.Description != nil {
			typeModel.Description = *schema.Description
		}
		domain.buildTypeProperties(typeModel, schema)
		domain.buildTypeRequirements(typeModel, schema)
		domain.buildPatternPropertyAccessors(typeModel, schema)
		domain.buildAdditionalPropertyAccessors(typeModel, schema)
		domain.buildOneOfAccessors(typeModel, schema)
		domain.buildAnyOfAccessors(typeModel, schema)
	}
	return typeModel
}

<<<<<<< HEAD
func (domain *Domain) build() (err error) {
	if (domain.Schema == nil) || (domain.Schema.Definitions == nil) {
		return errors.New("missing definitions section")
	}

=======
func (domain *Domain) Build() {
>>>>>>> bbb6bd7f
	// create a type for the top-level schema
	typeName := domain.Prefix + "Document"
	typeModel := NewTypeModel()
	typeModel.Name = typeName
	domain.buildTypeProperties(typeModel, domain.Schema)
	domain.buildTypeRequirements(typeModel, domain.Schema)
	domain.buildPatternPropertyAccessors(typeModel, domain.Schema)
	domain.buildAdditionalPropertyAccessors(typeModel, domain.Schema)
	domain.buildOneOfAccessors(typeModel, domain.Schema)
	domain.buildAnyOfAccessors(typeModel, domain.Schema)
	if len(typeModel.Properties) > 0 {
		domain.TypeModels[typeName] = typeModel
	}

	// create a type for each object defined in the schema
	if domain.Schema.Definitions != nil {
		for _, pair := range *(domain.Schema.Definitions) {
			definitionName := pair.Name
			definitionSchema := pair.Value
			typeName := domain.TypeNameForStub(definitionName)
			typeModel := domain.BuildTypeForDefinition(typeName, definitionName, definitionSchema)
			if typeModel != nil {
				domain.TypeModels[typeName] = typeModel
			}
		}
	}
	// iterate over anonymous object types to be instantiated and generate a type for each
	for typeName, typeRequest := range domain.ObjectTypeRequests {
		domain.TypeModels[typeRequest.Name] =
			domain.buildTypeForDefinitionObject(typeName, typeRequest.PropertyName, typeRequest.Schema)
	}

	// iterate over map item types to be instantiated and generate a type for each
	mapTypeNames := make([]string, 0)
	for mapTypeName, _ := range domain.MapTypeRequests {
		mapTypeNames = append(mapTypeNames, mapTypeName)
	}
	sort.Strings(mapTypeNames)

	for _, mapTypeName := range mapTypeNames {
		typeName := "Named" + strings.Title(mapTypeName)
		typeModel := NewTypeModel()
		typeModel.Name = typeName
		typeModel.Description = fmt.Sprintf(
			"Automatically-generated message used to represent maps of %s as ordered (name,value) pairs.",
			mapTypeName)
		typeModel.IsPair = true
		typeModel.PairValueType = mapTypeName

		nameProperty := NewTypeProperty()
		nameProperty.Name = "name"
		nameProperty.Type = "string"
		nameProperty.Description = "Map key"
		typeModel.addProperty(nameProperty)

		valueProperty := NewTypeProperty()
		valueProperty.Name = "value"
		valueProperty.Type = mapTypeName
		valueProperty.Description = "Mapped value"
		typeModel.addProperty(valueProperty)

		domain.TypeModels[typeName] = typeModel
	}

	// add a type for string arrays
	stringArrayType := NewTypeModel()
	stringArrayType.Name = "StringArray"
	stringProperty := NewTypeProperty()
	stringProperty.Name = "value"
	stringProperty.Type = "string"
	stringProperty.Repeated = true
	stringArrayType.addProperty(stringProperty)
	domain.TypeModels[stringArrayType.Name] = stringArrayType

	// add a type for "Any"
	anyType := NewTypeModel()
	anyType.Name = "Any"
	anyType.Open = true
	anyType.IsBlob = true
	valueProperty := NewTypeProperty()
	valueProperty.Name = "value"
	valueProperty.Type = "google.protobuf.Any"
	anyType.addProperty(valueProperty)
	yamlProperty := NewTypeProperty()
	yamlProperty.Name = "yaml"
	yamlProperty.Type = "string"
	anyType.addProperty(yamlProperty)
	domain.TypeModels[anyType.Name] = anyType
	return err
}

func (domain *Domain) sortedTypeNames() []string {
	typeNames := make([]string, 0)
	for typeName, _ := range domain.TypeModels {
		typeNames = append(typeNames, typeName)
	}
	sort.Strings(typeNames)
	return typeNames
}

func (domain *Domain) Description() string {
	typeNames := domain.sortedTypeNames()
	result := ""
	for _, typeName := range typeNames {
		result += domain.TypeModels[typeName].description()
	}
	return result
}<|MERGE_RESOLUTION|>--- conflicted
+++ resolved
@@ -467,15 +467,10 @@
 	return typeModel
 }
 
-<<<<<<< HEAD
-func (domain *Domain) build() (err error) {
+func (domain *Domain) Build() (err error) {
 	if (domain.Schema == nil) || (domain.Schema.Definitions == nil) {
 		return errors.New("missing definitions section")
 	}
-
-=======
-func (domain *Domain) Build() {
->>>>>>> bbb6bd7f
 	// create a type for the top-level schema
 	typeName := domain.Prefix + "Document"
 	typeModel := NewTypeModel()
