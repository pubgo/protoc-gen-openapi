--- conflicted
+++ resolved
@@ -204,15 +204,6 @@
 	}
 }
 
-<<<<<<< HEAD
-
-// OpenAPI 3.0 tests
-
-func TestPetstoreYAML_30(t *testing.T) {
-	test_normal(t,
-		"examples/v3.0/yaml/petstore.yaml",
-		"test/v3.0/yaml/petstore.text")
-=======
 func TestExtensionHandlerWithLibraryExample(t *testing.T) {
 	output_file := "library-example-with-ext.text.out"
 	input_file := "test/library-example-with-ext.json"
@@ -244,5 +235,12 @@
 		// if the test succeeded, clean up
 		os.Remove(output_file)
 	}
->>>>>>> bbb6bd7f
+}
+
+// OpenAPI 3.0 tests
+
+func TestPetstoreYAML_30(t *testing.T) {
+	test_normal(t,
+		"examples/v3.0/yaml/petstore.yaml",
+		"test/v3.0/yaml/petstore.text")
 }