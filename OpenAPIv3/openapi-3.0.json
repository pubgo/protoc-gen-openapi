--- conflicted
+++ resolved
@@ -569,7 +569,6 @@
         }
       }
     },
-<<<<<<< HEAD
     "headers": {
       "type": "object",
       "description": "Lists the headers that can be sent in a response or forwarded via a link. Note that RFC7230 states header names are case insensitive.",
@@ -580,8 +579,6 @@
         }
       }
     },
-=======
->>>>>>> 2c57c707
     "example": {
       "type": "object",
       "description": "",
